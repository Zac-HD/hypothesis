name: Hypothesis CI

env:
  # Tell pytest and other tools to produce coloured terminal output.
  # Make sure this is also in the "passenv" section of the tox config.
  PY_COLORS: 1

on:
  push:
    branches: [ master ]
  pull_request:
    branches: [ master ]
  workflow_dispatch:

# Cancel in-progress PR builds if another commit is pushed.
# On non-PR builds, fall back to the globally-unique run_id and don't cancel.
concurrency:
  group: ${{ github.workflow }}-${{ github.head_ref || github.run_id }}
  cancel-in-progress: true

jobs:
  basic:
    runs-on: ubuntu-latest
    strategy:
      matrix:
        task:
          - tox-cover
          - tox-nocover
          - tox-rest
          - check-whole-repo-tests
          - check-types-hypothesis
          - lint
          - check-format
      fail-fast: false
    env:
      PYTHON_VERSION: "3.10"
    steps:
    - uses: actions/checkout@v3
      with:
        fetch-depth: 0
    - name: "Install base for Python ${{ env.PYTHON_VERSION }}"
      uses: ./.github/actions/install-base
      with:
        python-version: ${{ env.PYTHON_VERSION }}
        task: ${{ matrix.task }}
    - name: Install tox
      if: ${{ startsWith(matrix.task, 'tox-') }}
      run: |
        pip install --upgrade setuptools pip wheel
        pip install tox
    - name: Run tests
      run: |
        export TASK=${{ matrix.task }}
        if [[ $TASK == tox-* ]]; then
           TOX_TASK="${TASK#tox-}"
           cd hypothesis-python
           tox -e $TOX_TASK
        else
          ./build.sh
        fi

  req:
    needs: [basic]
    runs-on: ubuntu-latest
    strategy:
      matrix:
        task:
          - check-documentation
          - check-types-api
          - check-coverage
          - check-conjecture-coverage
          - check-py39-cover
          - check-pypy39-cover
          - check-py310-cover
          - check-py310-nocover
          - check-py310-niche
          - check-pypy310-cover
          # - check-py310-pyjion  # see notes in tox.ini
          - check-py311-cover
          - check-py311-nocover
          - check-py311-niche
          - check-pypy311-cover
          - check-py312-cover
          - check-py312-nocover
          - check-py312-niche
          - check-py313-cover
          - check-py313-nocover
          - check-py313-niche
          - check-py313t-cover
          - check-py313t-nocover
          - check-py313t-niche
          - check-quality
          - check-py39-nose
          - check-py39-pytest46
          - check-py39-pytest54
          - check-pytest62
          - check-django51
          - check-django42
          - check-pandas22
          - check-pandas21
          - check-pandas20
          - check-pandas15
          - check-pandas14
          - check-pandas13
          ## FIXME: actions update means Python builds without eg _bz2, which was required
          # - check-py39-pandas12
          # - check-py39-pandas11
      fail-fast: false
    env:
      PYTHON_VERSION: "3.10"
    steps:
    - uses: actions/checkout@v3
      with:
        fetch-depth: 0
    - name: "Install base for Python ${{ env.PYTHON_VERSION }}"
      uses: ./.github/actions/install-base
      with:
        python-version: ${{ env.PYTHON_VERSION }}
        task: ${{ matrix.task }}
    - name: Run tests
      run: |
        export TASK=${{ matrix.task }}
        if [[ $TASK == check-crosshair-custom-* ]]; then
          GROUP="${TASK#check-crosshair-custom-}"
          ./build.sh check-crosshair-custom -- -n auto $(cd hypothesis-python && echo tests/$GROUP | xargs -n1 echo | grep -Ev "_py312|_py314" | xargs)
        else
          ./build.sh
        fi
    - name: Upload coverage data
      uses: actions/upload-artifact@v4
      # Invoke the magic `always` function to run on both success and failure.
      if: ${{ always() && endsWith(matrix.task, '-coverage') }}
      with:
        name: ${{ matrix.task }}-data
        include-hidden-files: true
        path: |
          hypothesis-python/.coverage*
          !hypothesis-python/.coveragerc
          hypothesis-python/branch-check*

  nonreq:
    needs: [basic]
    runs-on: ubuntu-latest
    strategy:
      matrix:
        task:
          - check-py39-oldparser
          - check-py314-cover
          - check-py314-nocover
          # Blocked by a 3.14rc1 bug. see
          # https://github.com/HypothesisWorks/hypothesis/pull/4490#issuecomment-3144989862.
          # Can revisit in 3.14rc2.
          # - check-py314-niche
          - check-py314t-cover
          - check-py314t-nocover
          - check-py314t-niche
          # - check-py315-cover
          # - check-py315-nocover
          # - check-py315-niche
          # - check-py315t-cover
          # - check-py315t-nocover
          # - check-py315t-niche
          - check-django52
          ## `-cover` is too slow under crosshair; use a custom split
          - check-crosshair-custom-cover/test_[a-d]*
          - check-crosshair-custom-cover/test_[e-i]*
          - check-crosshair-custom-cover/test_[j-r]*
          - check-crosshair-custom-cover/test_[s-z]*
          - check-crosshair-custom-pytest/test_*
          - check-crosshair-custom-nocover/test_[a-d]*
          - check-crosshair-custom-nocover/test_[e-i]*
          - check-crosshair-custom-nocover/test_[j-r]*
          - check-crosshair-custom-nocover/test_[s-z]*
          # - check-crosshair-niche
          - check-threading
          - check-py39-oldestnumpy
          - check-numpy-nightly
          ## Skip all the (inactive/old) Rust and Ruby tests pending fixes
          # - lint-ruby
          # - check-ruby-tests
          # - check-rust-in-ruby-format
          # - lint-rust-in-ruby
          # - audit-rust-in-ruby
          # - check-conjecture-rust-format
          # - check-rust-tests
          # - audit-conjecture-rust
          # - lint-conjecture-rust
      fail-fast: false
    env:
      PYTHON_VERSION: "3.10"
    steps:
    - uses: actions/checkout@v3
      with:
        fetch-depth: 0
    - name: "Install base for Python ${{ env.PYTHON_VERSION }}"
      uses: ./.github/actions/install-base
      with:
        python-version: ${{ env.PYTHON_VERSION }}
        task: ${{ matrix.task }}
    - name: Run tests
<<<<<<< HEAD
      run: python -m pytest --numprocesses auto ${{ matrix.whichtests == 'nocover' && 'hypothesis-python/tests/nocover' || 'hypothesis-python/tests/ --ignore=hypothesis-python/tests/nocover/ --ignore=hypothesis-python/tests/quality/ --ignore=hypothesis-python/tests/ghostwriter/ --ignore=hypothesis-python/tests/patching/' }}
=======
      run: |
        export TASK=${{ matrix.task }}
        if [[ $TASK == check-crosshair-custom-* ]]; then
          GROUP="${TASK#check-crosshair-custom-}"
          ./build.sh check-crosshair-custom -- -n auto $(cd hypothesis-python && echo tests/$GROUP | xargs -n1 echo | grep -Ev "_py312|_py314" | xargs)
        else
          ./build.sh
        fi
>>>>>>> c748cc74

  cross:
    needs: [basic]
    strategy:
      matrix:
        os:
          - windows-latest
          - macos-latest
        python-version:
          - "3.11"
          - "3.13"
        python-architecture:
          - null
          - "x86"
        task:
          - cover
          - nocover
          - rest
          - alt-nocover
          - alt-rest
        exclude:
          - { os: macos-latest, python-architecture: "x86" } 
          - { python-version: "3.13", python-architecture: "x86" } 
          - { python-version: "3.11", task: nocover }
          - { python-version: "3.11", task: rest }
          - { python-version: "3.13", task: alt-nocover }
          - { python-version: "3.13", task: alt-rest }
      fail-fast: false
    runs-on: ${{ matrix.os }}
    env:
      # Override default from tox.ini
      PYTHONWARNDEFAULTENCODING: ""
    steps:
    - uses: actions/checkout@v3
      with:
        fetch-depth: 0
    - name: "Install base for Python ${{ matrix.python-version }} ${{ matrix.python-architecture }}"
      uses: ./.github/actions/install-base
      with:
        python-version: ${{ matrix.python-version }}
        python-architecture: ${{ matrix.python-architecture }}
        task: ${{ matrix.task }}
    - name: Install tox
      run: |
        pip install --upgrade setuptools pip wheel
        pip install tox
    - name: Run tests
      working-directory: ./hypothesis-python
      run: |
        tox -e ${{ matrix.task }}

  # See https://pyodide.org/en/stable/usage/building-and-testing-packages.html
  # and https://github.com/numpy/numpy/blob/9a650391651c8486d8cb8b27b0e75aed5d36033e/.github/workflows/emscripten.yml
  test-pyodide:
    needs: [basic]
    runs-on: ubuntu-latest
    env:
      NODE_VERSION: 22
      # Note that the versions below are updated by `update_pyodide_versions()` in our weekly cronjob.
      # The versions of pyodide-build and the Pyodide runtime may differ.
      PYODIDE_VERSION: 0.28.2
      PYODIDE_BUILD_VERSION: 0.30.7
      PYTHON_VERSION: 3.13.2
    steps:
    - uses: actions/checkout@v3
      with:
        fetch-depth: 0
    - name: "Install base for Python ${{ env.PYTHON_VERSION }}"
      uses: ./.github/actions/install-base
      with:
        python-version: ${{ env.PYTHON_VERSION }}
        task: pyodide
    - name: Set up Node
      uses: actions/setup-node@b39b52d1213e96004bfcb1c61a8a6fa8ab84f3e8 # v4.0.1
      with:
        node-version: ${{ env.NODE_VERSION }}
    - name: Install pyodide-build and Pyodide cross-build environment
      run: |
        pip install pyodide-build==${{ env.PYODIDE_BUILD_VERSION }}
        pyodide xbuildenv install ${{ env.PYODIDE_VERSION }}
    - name: Set up Pyodide venv and install dependencies
      run: |
        pip install --upgrade setuptools pip wheel build
        python -m build --wheel hypothesis-python --outdir dist/
        pip download --dest=dist/ hypothesis-python/ pytest tzdata  # fetch all the wheels
         rm dist/packaging-*.whl  # fails with `invalid metadata entry 'name'`
         pyodide venv .venv-pyodide
        source .venv-pyodide/bin/activate
        pip install dist/*.whl
    - name: Run tests
      run: |
        source .venv-pyodide/bin/activate
        # pyodide can't run multiple processes internally, so parallelize explicitly over
        # discovered test files instead (20 at a time)
        TEST_FILES=$(ls hypothesis-python/tests/cover/test*.py | grep -v "_py314")
        echo "test files: $TEST_FILES"
        parallel --max-procs 100% --max-args 20 --keep-order --line-buffer \
          python -m pytest -p no:cacheprovider <<< $TEST_FILES

  check-required:
    if: always()
    needs: [basic, req, cross]
    runs-on: ubuntu-latest
    steps:
    - name: Check required jobs
      uses: re-actors/alls-green@release/v1
      with:
        jobs: ${{ toJSON(needs) }}

  deploy:
    if: "github.event_name == 'push' && github.repository == 'HypothesisWorks/hypothesis'"
    runs-on: ubuntu-latest
    needs: [check-required]
    strategy:
      matrix:
        task:
          - deploy
      fail-fast: false
    steps:
    - uses: actions/checkout@v3
      with:
        fetch-depth: 0
        token: ${{ secrets.GH_TOKEN }}
    - uses: ./.github/actions/install-base
      with:
        python-version: "3.10"
    - name: Deploy package
      env:
        GH_TOKEN: ${{ secrets.GH_TOKEN }}
        TWINE_PASSWORD: ${{ secrets.PYPI_TOKEN }}
        GEM_HOST_API_KEY: ${{ secrets.RUBYGEMS_TOKEN }}
        CARGO_REGISTRY_TOKEN: ${{ secrets.CARGO_REGISTRY_TOKEN }}
      run: |
        TASK=${{ matrix.task }} ./build.sh<|MERGE_RESOLUTION|>--- conflicted
+++ resolved
@@ -198,9 +198,6 @@
         python-version: ${{ env.PYTHON_VERSION }}
         task: ${{ matrix.task }}
     - name: Run tests
-<<<<<<< HEAD
-      run: python -m pytest --numprocesses auto ${{ matrix.whichtests == 'nocover' && 'hypothesis-python/tests/nocover' || 'hypothesis-python/tests/ --ignore=hypothesis-python/tests/nocover/ --ignore=hypothesis-python/tests/quality/ --ignore=hypothesis-python/tests/ghostwriter/ --ignore=hypothesis-python/tests/patching/' }}
-=======
       run: |
         export TASK=${{ matrix.task }}
         if [[ $TASK == check-crosshair-custom-* ]]; then
@@ -209,7 +206,6 @@
         else
           ./build.sh
         fi
->>>>>>> c748cc74
 
   cross:
     needs: [basic]
@@ -231,8 +227,8 @@
           - alt-nocover
           - alt-rest
         exclude:
-          - { os: macos-latest, python-architecture: "x86" } 
-          - { python-version: "3.13", python-architecture: "x86" } 
+          - { os: macos-latest, python-architecture: "x86" }
+          - { python-version: "3.13", python-architecture: "x86" }
           - { python-version: "3.11", task: nocover }
           - { python-version: "3.11", task: rest }
           - { python-version: "3.13", task: alt-nocover }
