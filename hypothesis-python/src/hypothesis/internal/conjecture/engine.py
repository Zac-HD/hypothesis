--- conflicted
+++ resolved
@@ -197,23 +197,6 @@
         self,
         test_function: Callable[[ConjectureData], None],
         *,
-<<<<<<< HEAD
-        settings=None,
-        random=None,
-        database_key=None,
-        ignore_limits=False,
-    ):
-        self._test_function = test_function
-        self.settings = settings or Settings()
-        self.shrinks = 0
-        self.finish_shrinking_deadline = None
-        self.call_count = 0
-        self.misaligned_count = 0
-        self.valid_examples = 0
-        self.random = random or Random(getrandbits(128))
-        self.database_key = database_key
-        self.ignore_limits = ignore_limits
-=======
         settings: Optional[Settings] = None,
         random: Optional[Random] = None,
         database_key: Optional[bytes] = None,
@@ -224,11 +207,11 @@
         self.shrinks: int = 0
         self.finish_shrinking_deadline: Optional[float] = None
         self.call_count: int = 0
+        self.misaligned_count: int = 0
         self.valid_examples: int = 0
         self.random: Random = random or Random(getrandbits(128))
         self.database_key: Optional[bytes] = database_key
         self.ignore_limits: bool = ignore_limits
->>>>>>> 26ea5710
 
         # Global dict of per-phase statistics, and a list of per-call stats
         # which transfer to the global dict at the end of each phase.
