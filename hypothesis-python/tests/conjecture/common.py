--- conflicted
+++ resolved
@@ -21,8 +21,6 @@
 from hypothesis.strategies._internal.strings import OneCharStringStrategy, TextStrategy
 
 from tests.common.strategies import intervals
-
-from tests.common.strategies import Intervals
 
 SOME_LABEL = calc_label_from_name("some label")
 
@@ -80,11 +78,6 @@
     return ConjectureData(BUFFER_SIZE, prefix=b"", random=Random())
 
 
-<<<<<<< HEAD
-# TODO we should probably look into making this faster at some point, so we
-# don't have to suppress too_slow and filter_too_much at usage sites.
-=======
->>>>>>> 9b67c035
 @st.composite
 def draw_integer_kwargs(
     draw,
@@ -100,36 +93,6 @@
     shrink_towards = 0
     weights = None
 
-<<<<<<< HEAD
-    forced = draw(st.integers()) if use_forced else None
-    if use_min_value:
-        min_value = draw(st.integers(max_value=forced))
-    if use_max_value:
-        min_vals = []
-        if min_value is not None:
-            min_vals.append(min_value)
-        if forced is not None:
-            min_vals.append(forced)
-        min_val = max(min_vals) if min_vals else None
-        max_value = draw(st.integers(min_value=min_val))
-    if use_shrink_towards:
-        shrink_towards = draw(st.integers())
-    if use_weights:
-        assert use_max_value
-        assert use_min_value
-
-        width = max_value - min_value + 1
-        assume(width <= 1024)
-
-        weights = draw(
-            st.lists(
-                # weights doesn't play well with super small floats.
-                st.floats(min_value=0.1, max_value=1),
-                min_size=width,
-                max_size=width,
-            )
-        )
-=======
     # this generation is complicated to deal with maintaining any combination of
     # the following invariants, depending on which parameters are passed:
     #
@@ -166,7 +129,6 @@
 
     if use_shrink_towards:
         shrink_towards = draw(st.integers())
->>>>>>> 9b67c035
 
     if forced is not None:
         assume((forced - shrink_towards).bit_length() < 128)
@@ -182,11 +144,6 @@
 
 @st.composite
 def draw_string_kwargs(draw, *, use_min_size=True, use_max_size=True, use_forced=False):
-<<<<<<< HEAD
-    intervals = draw(Intervals)
-    alphabet = [chr(c) for c in intervals]
-    forced = draw(st.text(alphabet)) if use_forced else None
-=======
     interval_set = draw(intervals())
     # TODO relax this restriction once we handle empty pseudo-choices in the ir
     assume(len(interval_set) > 0)
@@ -194,7 +151,6 @@
         draw(TextStrategy(OneCharStringStrategy(interval_set))) if use_forced else None
     )
 
->>>>>>> 9b67c035
     min_size = 0
     max_size = None
 
@@ -202,11 +158,7 @@
         # cap to some reasonable min size to avoid overruns.
         n = 100
         if forced is not None:
-<<<<<<< HEAD
-            n = max(n, len(forced))
-=======
             n = min(n, len(forced))
->>>>>>> 9b67c035
 
         min_size = draw(st.integers(0, n))
 
@@ -217,11 +169,7 @@
         max_size = min(max_size, min_size + 100)
 
     return {
-<<<<<<< HEAD
-        "intervals": intervals,
-=======
         "intervals": interval_set,
->>>>>>> 9b67c035
         "min_size": min_size,
         "max_size": max_size,
         "forced": forced,
@@ -241,12 +189,6 @@
 
 
 @st.composite
-<<<<<<< HEAD
-def draw_float_kwargs(draw, *, use_forced=False):
-    forced = draw(st.floats()) if use_forced else None
-    min_value = draw(st.floats(allow_nan=False))
-    max_value = draw(st.floats(min_value=min_value, allow_nan=False))
-=======
 def draw_float_kwargs(
     draw, *, use_min_value=True, use_max_value=True, use_forced=False
 ):
@@ -261,7 +203,6 @@
     if use_max_value:
         min_val = min_value if not pivot is not None else max(min_value, pivot)
         max_value = draw(st.floats(min_value=min_val, allow_nan=False))
->>>>>>> 9b67c035
 
     return {"min_value": min_value, "max_value": max_value, "forced": forced}
 
@@ -271,8 +212,6 @@
     forced = draw(st.booleans()) if use_forced else None
     p = draw(st.floats(0, 1, allow_nan=False, allow_infinity=False))
 
-<<<<<<< HEAD
-=======
     # avoid invalid forced combinations
     assume(p > 0 or forced is False)
     assume(p < 1 or forced is True)
@@ -282,5 +221,4 @@
         bits = math.ceil(-math.log(min(p, 1 - p), 2))
         assume(bits <= 64)
 
->>>>>>> 9b67c035
     return {"p": p, "forced": forced}