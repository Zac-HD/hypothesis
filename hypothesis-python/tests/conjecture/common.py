--- conflicted
+++ resolved
@@ -300,10 +300,6 @@
 
 
 @st.composite
-<<<<<<< HEAD
-def ir_nodes(draw, *, was_forced=None):
-    (ir_type, kwargs) = draw(ir_types_and_kwargs())
-=======
 def ir_nodes(draw, *, was_forced=None, ir_type=None):
     if ir_type is None:
         (ir_type, kwargs) = draw(ir_types_and_kwargs())
@@ -311,7 +307,6 @@
         kwargs = draw(kwargs_strategy(ir_type))
     # ir nodes don't include forced in their kwargs. see was_forced attribute
     del kwargs["forced"]
->>>>>>> c579480f
     value = draw_value(ir_type, kwargs)
     was_forced = draw(st.booleans()) if was_forced is None else was_forced
 
