--- conflicted
+++ resolved
@@ -67,22 +67,6 @@
     assert not many.more()
 
 
-<<<<<<< HEAD
-@given(draw_boolean_kwargs(use_forced=True))
-def test_forced_boolean(kwargs):
-    data = fresh_data()
-    # For forced=True, p=0.0, we *should* return True. We don't currently,
-    # and changing it is going to be annoying until we migrate more stuff onto
-    # the ir.
-    # This hasn't broken anything yet, so let's hold off for now and revisit
-    # later.
-    # (TODO)
-    assume(0.01 <= kwargs["p"] <= 0.99)
-    assert data.draw_boolean(**kwargs) == kwargs["forced"]
-
-    data = ConjectureData.for_buffer(data.buffer)
-    assert data.draw_boolean(**kwargs) == kwargs["forced"]
-=======
 @example({"p": 1e-19, "forced": True})  # 64 bit p
 @example({"p": 3e-19, "forced": True})  # 62 bit p
 @given(draw_boolean_kwargs(use_forced=True))
@@ -97,7 +81,6 @@
     del kwargs["forced"]
     data = ConjectureData.for_buffer(data.buffer)
     assert data.draw_boolean(**kwargs) == forced
->>>>>>> 9b67c035
 
 
 @pytest.mark.parametrize(
@@ -115,17 +98,8 @@
         (False, False, False, False),
     ],
 )
-<<<<<<< HEAD
-@given(st.data())
-@settings(suppress_health_check=[HealthCheck.too_slow, HealthCheck.filter_too_much])
-def test_forced_integer(
-    use_min_value, use_max_value, use_shrink_towards, use_weights, data
-):
-    kwargs = data.draw(
-=======
 def test_forced_integer(use_min_value, use_max_value, use_shrink_towards, use_weights):
     @given(
->>>>>>> 9b67c035
         draw_integer_kwargs(
             use_min_value=use_min_value,
             use_max_value=use_max_value,
@@ -134,14 +108,6 @@
             use_forced=True,
         )
     )
-<<<<<<< HEAD
-
-    data = fresh_data()
-    assert data.draw_integer(**kwargs) == kwargs["forced"]
-
-    data = ConjectureData.for_buffer(data.buffer)
-    assert data.draw_integer(**kwargs) == kwargs["forced"]
-=======
     def test(kwargs):
         forced = kwargs["forced"]
 
@@ -153,19 +119,12 @@
         assert data.draw_integer(**kwargs) == forced
 
     test()
->>>>>>> 9b67c035
 
 
 @pytest.mark.parametrize("use_min_size", [True, False])
 @pytest.mark.parametrize("use_max_size", [True, False])
-<<<<<<< HEAD
-@given(st.data())
-def test_forced_string(use_min_size, use_max_size, data):
-    kwargs = data.draw(
-=======
 def test_forced_string(use_min_size, use_max_size):
     @given(
->>>>>>> 9b67c035
         draw_string_kwargs(
             use_min_size=use_min_size, use_max_size=use_max_size, use_forced=True
         )
@@ -173,56 +132,13 @@
     def test(kwargs):
         forced = kwargs["forced"]
 
-<<<<<<< HEAD
-    data = fresh_data()
-    assert data.draw_string(**kwargs) == kwargs["forced"]
-
-    data = ConjectureData.for_buffer(data.buffer)
-    assert data.draw_string(**kwargs) == kwargs["forced"]
-=======
         data = fresh_data()
         assert data.draw_string(**kwargs) == forced
->>>>>>> 9b67c035
 
         del kwargs["forced"]
         data = ConjectureData.for_buffer(data.buffer)
         assert data.draw_string(**kwargs) == forced
 
-<<<<<<< HEAD
-@given(st.data())
-def test_forced_bytes(data):
-    kwargs = data.draw(draw_bytes_kwargs(use_forced=True))
-
-    data = fresh_data()
-    assert data.draw_bytes(**kwargs) == kwargs["forced"]
-
-    data = ConjectureData.for_buffer(data.buffer)
-    assert data.draw_bytes(**kwargs) == kwargs["forced"]
-
-
-@example({"forced": 0.0})
-@example({"forced": -0.0})
-@example({"forced": 1.0})
-@example({"forced": 1.2345})
-@example({"forced": SMALLEST_SUBNORMAL})
-@example({"forced": -SMALLEST_SUBNORMAL})
-@example({"forced": 100 * SMALLEST_SUBNORMAL})
-@example({"forced": math.nan})
-@example({"forced": -math.nan})
-@example({"forced": SIGNALING_NAN})
-@example({"forced": -SIGNALING_NAN})
-@example({"forced": 1e999})
-@example({"forced": -1e999})
-@given(draw_float_kwargs(use_forced=True))
-def test_forced_floats(kwargs):
-    forced = kwargs["forced"]
-
-    data = fresh_data()
-    drawn = data.draw_float(**kwargs)
-    # Bitwise equality check to handle nan, snan, -nan, +0, -0, etc.
-    assert math.copysign(1, drawn) == math.copysign(1, forced)
-    assert float_to_lex(abs(drawn)) == float_to_lex(abs(forced))
-=======
     test()
 
 
@@ -233,15 +149,9 @@
 
     data = fresh_data()
     assert data.draw_bytes(**kwargs) == forced
->>>>>>> 9b67c035
 
     del kwargs["forced"]
     data = ConjectureData.for_buffer(data.buffer)
-<<<<<<< HEAD
-    drawn = data.draw_float(**kwargs)
-    assert math.copysign(1, drawn) == math.copysign(1, forced)
-    assert float_to_lex(abs(drawn)) == float_to_lex(abs(forced))
-=======
     assert data.draw_bytes(**kwargs) == forced
 
 
@@ -285,5 +195,4 @@
         assert math.copysign(1, drawn) == math.copysign(1, forced)
         assert float_to_lex(abs(drawn)) == float_to_lex(abs(forced))
 
-    test()
->>>>>>> 9b67c035
+    test()