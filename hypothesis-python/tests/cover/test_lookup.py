--- conflicted
+++ resolved
@@ -1151,7 +1151,6 @@
         st.builds(f).example()
 
 
-<<<<<<< HEAD
 class TupleSubtype(tuple):
     pass
 
@@ -1161,7 +1160,8 @@
     with temp_registered(TupleSubtype, st.builds(TupleSubtype)):
         s = st.from_type(typing.Sequence[int])
         assert_no_examples(s, lambda x: isinstance(x, tuple))
-=======
+
+
 def test_custom_strategy_function_resolves_types_conditionally():
     sentinel = object()
 
@@ -1187,5 +1187,4 @@
         # only returns a strategy for requests for exactly B.
         assert_all_examples(st.from_type(A), lambda example: type(example) == C)
         assert_all_examples(st.from_type(B), lambda example: example is sentinel)
-        assert_all_examples(st.from_type(C), lambda example: type(example) == C)
->>>>>>> b4ddfd13
+        assert_all_examples(st.from_type(C), lambda example: type(example) == C)