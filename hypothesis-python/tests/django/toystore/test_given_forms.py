# This file is part of Hypothesis, which may be found at
# https://github.com/HypothesisWorks/hypothesis/
#
# Copyright the Hypothesis Authors.
# Individual contributors are listed in AUTHORS.rst and the git log.
#
# This Source Code Form is subject to the terms of the Mozilla Public License,
# v. 2.0. If a copy of the MPL was not distributed with this file, You can
# obtain one at https://mozilla.org/MPL/2.0/.

from unittest import skipIf

from django import forms
from django.conf import settings

from hypothesis import assume, given
from hypothesis.extra.django import (
    TestCase,
    from_field,
    from_form,
    register_field_strategy,
)
from hypothesis.strategies import booleans, sampled_from

from tests.django.toystore.forms import (
    BasicFieldForm,
    BroadBooleanField,
    ChoiceFieldForm,
    CustomerForm,
    DynamicForm,
    EmailFieldForm,
    FileFieldsForm,
    InternetProtocolForm,
    ManyMultiValueForm,
    ManyNumericsForm,
    ManyTimesForm,
    MultipleCompaniesForm,
    OddFieldsForm,
    RegexFieldForm,
    ShortStringForm,
    SlugFieldForm,
    StoreForm,
    TemporalFieldForm,
    URLFieldForm,
    UsernameForm,
    UUIDFieldForm,
    WithValidatorsForm,
)
from tests.django.toystore.models import Company

register_field_strategy(
    BroadBooleanField, booleans() | sampled_from(["1", "0", "True", "False"])
)

has_contrib_auth = "django.contrib.auth" in settings.INSTALLED_APPS


class TestGetsBasicForms(TestCase):
    @given(from_form(CustomerForm))
    def test_valid_customer(self, customer_form):
        self.assertTrue(customer_form.is_valid())

    @given(from_form(ManyNumericsForm))
    def test_valid_numerics(self, numerics_form):
        self.assertTrue(numerics_form.is_valid())

    @given(from_form(ManyTimesForm))
    def test_valid_times(self, times_form):
        self.assertTrue(times_form.is_valid())

    @given(from_form(OddFieldsForm))
    def test_valid_odd_fields(self, odd_form):
        self.assertTrue(odd_form.is_valid())

    def test_dynamic_form(self):
        for field_count in range(2, 7):

            @given(from_form(DynamicForm, form_kwargs={"field_count": field_count}))
            def _test(dynamic_form):
                self.assertTrue(dynamic_form.is_valid())

            _test()

    @given(from_form(BasicFieldForm))
    def test_basic_fields_form(self, basic_field_form):
        self.assertTrue(basic_field_form.is_valid())

    @given(from_form(TemporalFieldForm))
    def test_temporal_fields_form(self, time_field_form):
        self.assertTrue(time_field_form.is_valid())

    @given(from_form(EmailFieldForm))
    def test_email_field_form(self, email_field_form):
        self.assertTrue(email_field_form.is_valid())

    @given(from_form(SlugFieldForm))
    def test_slug_field_form(self, slug_field_form):
        self.assertTrue(slug_field_form.is_valid())

    @given(from_form(URLFieldForm))
    def test_url_field_form(self, url_field_form):
        self.assertTrue(url_field_form.is_valid())

    @given(from_form(RegexFieldForm))
    def test_regex_field_form(self, regex_field_form):
        self.assertTrue(regex_field_form.is_valid())

    @given(from_form(UUIDFieldForm))
    def test_uuid_field_form(self, uuid_field_form):
        self.assertTrue(uuid_field_form.is_valid())

    @given(from_form(ChoiceFieldForm))
    def test_choice_fields_form(self, choice_field_form):
        self.assertTrue(choice_field_form.is_valid())

    @given(from_form(InternetProtocolForm))
    def test_ip_fields_form(self, ip_field_form):
        self.assertTrue(ip_field_form.is_valid())

    @given(from_form(ManyMultiValueForm, form_kwargs={"subfield_count": 2}))
    def test_many_values_in_multi_value_field(self, many_multi_value_form):
        self.assertTrue(many_multi_value_form.is_valid())

    @given(from_form(ManyMultiValueForm, form_kwargs={"subfield_count": 105}))
    def test_excessive_values_in_multi_value_field(self, excessive_form):
        self.assertTrue(excessive_form.is_valid())

    @given(from_form(ShortStringForm))
    def test_short_string_form(self, short_string_form):
        self.assertTrue(short_string_form.is_valid())

    @given(from_form(WithValidatorsForm))
    def test_tight_validators_form(self, x):
        self.assertTrue(1 <= x.data["_int_one_to_five"] <= 5)
        self.assertTrue(1 <= x.data["_decimal_one_to_five"] <= 5)
        self.assertTrue(1 <= x.data["_float_one_to_five"] <= 5)
        self.assertTrue(5 <= len(x.data["_string_five_to_ten"]) <= 10)

<<<<<<< HEAD
    @given(from_form(FileFieldsForm))
    def test_file_fields_form(self, x):
        assert x.is_valid()
        if "file1" in x.data:
            self.assertTrue(x.data["file1"])

=======
    @skipIf(not has_contrib_auth, "contrib.auth not installed")
>>>>>>> a5163a4a
    @given(from_form(UsernameForm))
    def test_username_form(self, username_form):
        self.assertTrue(username_form.is_valid())

    @skipIf(not has_contrib_auth, "contrib.auth not installed")
    @given(from_form(UsernameForm))
    def test_read_only_password_hash_field_form(self, password_form):
        self.assertTrue(password_form.is_valid())


class TestFormsWithModelChoices(TestCase):
    @classmethod
    def setUpTestData(cls):
        super().setUpTestData()

        # Set up example Company records to use as choices for
        # Store.company. These must exist before creating a strategy
        # for the ModelChoiceField.
        cls.company_names = ("Bill's Flowers", "Jane's Sporting Goods")
        for name in cls.company_names:
            Company.objects.create(name=name)

    @given(
        choice=from_field(
            forms.ModelChoiceField(queryset=Company.objects.order_by("name"))
        )
    )
    def test_from_model_choices_field(self, choice):
        assume(choice != "")  # Skip the empty choice.
        self.assertIsInstance(choice, int)
        Company.objects.get(id=choice)

    @given(
        choice=from_field(
            forms.ModelChoiceField(
                queryset=Company.objects.order_by("name"), empty_label=None
            )
        )
    )
    def test_from_model_choices_field_no_empty_choice(self, choice):
        Company.objects.get(id=choice)

    @given(choice=from_field(forms.ModelChoiceField(queryset=Company.objects.none())))
    def test_from_model_choices_field_empty(self, choice):
        self.assertEqual(choice, "")

    @given(form=from_form(StoreForm))
    def test_store_form_valid(self, form):
        assume(form.data["company"])
        self.assertTrue(form.is_valid())

    @given(
        choice=from_field(
            forms.ModelMultipleChoiceField(queryset=Company.objects.order_by("name"))
        )
    )
    def test_from_model_multiple_choices_field(self, choice):
        n_choices = len(choice)
        self.assertEqual(n_choices, len(set(choice)))
        self.assertEqual(n_choices, Company.objects.filter(pk__in=choice).count())

    @given(form=from_form(MultipleCompaniesForm))
    def test_multiple_companies_form_valid(self, form):
        self.assertTrue(form.is_valid())<|MERGE_RESOLUTION|>--- conflicted
+++ resolved
@@ -136,16 +136,13 @@
         self.assertTrue(1 <= x.data["_float_one_to_five"] <= 5)
         self.assertTrue(5 <= len(x.data["_string_five_to_ten"]) <= 10)
 
-<<<<<<< HEAD
     @given(from_form(FileFieldsForm))
     def test_file_fields_form(self, x):
         assert x.is_valid()
         if "file1" in x.data:
             self.assertTrue(x.data["file1"])
 
-=======
     @skipIf(not has_contrib_auth, "contrib.auth not installed")
->>>>>>> a5163a4a
     @given(from_form(UsernameForm))
     def test_username_form(self, username_form):
         self.assertTrue(username_form.is_valid())
